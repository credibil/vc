--- conflicted
+++ resolved
@@ -1,24 +1,13 @@
 //! # `OpenID` Core
 
-<<<<<<< HEAD
-=======
-mod callback;
->>>>>>> 42f6e715
 mod subject;
 
 use std::fmt::Debug;
 use std::future::{Future, IntoFuture};
 
 use chrono::{DateTime, Utc};
-<<<<<<< HEAD
 use proof::signature::{Signer, Verifier};
 
-=======
-use tracing::instrument;
-
-pub use self::callback::{Payload, Status};
-// pub use self::endpoint::{Context, Endpoint};
->>>>>>> 42f6e715
 pub use self::subject::{Claims, Subject};
 use crate::error::Err;
 use crate::issuance::Issuer;
@@ -28,7 +17,6 @@
 // pub type Result<T> = anyhow::Result<T>;
 pub type Result<T, E = anyhow::Error> = std::result::Result<T, E>;
 
-<<<<<<< HEAD
 /// Issuer Provider trait.
 pub trait IssuerProvider:
     ClientMetadata
@@ -76,83 +64,6 @@
         self, context: C, provider: P, request: &'a R,
     ) -> impl Future<Output = Result<U, E>> + Send {
         self(context, provider, request)
-=======
-/// The Endpoint trait is implemented by issuance and presentation endpoints in order
-/// to provide a common basis for request handling.
-pub trait Endpoint: Debug {
-    /// The provider type to use with the endpoint.
-    type Provider: Callback;
-
-    /// Access to the endpoint's provider.
-    fn provider(&self) -> &Self::Provider;
-
-    /// Wrap the processing of individual requests for shared handling of callbacks,
-    /// errors, etc..
-    ///
-    /// Each endpoint implements a request-specific `Endpoint::call` method which then
-    /// calls `Endpoint::handle_request` to handle shared functionality.
-    #[allow(async_fn_in_trait)]
-    #[instrument(level = "debug", skip(self))]
-    async fn handle_request<R, C, U>(&self, request: &R, mut ctx: C) -> crate::Result<U>
-    where
-        C: Context<Request = R, Response = U, Provider = Self::Provider>,
-        R: Default + Clone + Debug + Send + Sync,
-    {
-        if let Some(callback_id) = ctx.callback_id() {
-            let pl = Payload {
-                id: callback_id.clone(),
-                status: Status::PresentationRequested,
-                context: String::new(),
-            };
-            self.provider()
-                .callback(&pl)
-                .await
-                .map_err(|e| Err::ServerError(format!("callback issue: {e}")))?;
-        }
-
-        let res = match ctx.verify(self.provider(), request).await {
-            Ok(res) => res,
-            Err(e) => {
-                tracing::error!(target:"Endpoint::verify", ?e);
-                self.try_callback(ctx, &e)
-                    .await
-                    .map_err(|e| Err::ServerError(format!("callback issue: {e}")))?;
-                return Err(e);
-            }
-        };
-
-        match res.process(self.provider(), request).await {
-            Ok(res) => Ok(res),
-            Err(e) => {
-                tracing::error!(target:"Endpoint::process", ?e);
-                self.try_callback(ctx, &e)
-                    .await
-                    .map_err(|e| Err::ServerError(format!("callback issue: {e}")))?;
-                Err(e)
-            }
-        }
-    }
-
-    /// Try to send a callback to the client. If the callback fails, log the error.
-    #[allow(async_fn_in_trait)]
-    #[instrument(level = "debug", skip(self))]
-    async fn try_callback<R, C, U>(&self, ctx: C, e: &Err) -> Result<()>
-    where
-        C: Context<Request = R, Response = U>,
-        R: Default + Clone + Send + Sync + Debug,
-    {
-        if let Some(callback_id) = ctx.callback_id() {
-            tracing::debug!("Endpoint::try_callback");
-
-            let pl = Payload {
-                id: callback_id.clone(),
-                status: Status::Error,
-                context: format!("{e}"),
-            };
-            return self.provider().callback(&pl).await;
-        }
-        Ok(())
->>>>>>> 42f6e715
     }
 }
 
