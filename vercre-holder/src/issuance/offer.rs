--- conflicted
+++ resolved
@@ -11,12 +11,7 @@
 use tracing::instrument;
 use uuid::Uuid;
 
-<<<<<<< HEAD
-use super::{Issuance, Status};
-use crate::provider::{Callback, IssuerClient, StateManager};
-=======
 use crate::provider::{IssuerClient, StateManager};
->>>>>>> 91b08fce
 use crate::Endpoint;
 
 /// `OfferRequest` is the request to the `offer` endpoint to initiate an issuance flow.
