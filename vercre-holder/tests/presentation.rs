//! End-to-end tests for the presentation (verification) flow.

mod provider;

use std::sync::LazyLock;

use chrono::Utc;
use insta::assert_yaml_snapshot as assert_snapshot;
use serde_json::Map;
use vercre_core::{urlencode, Kind, Quota};
use vercre_datasec::SecOps;
use vercre_dif_exch::{Constraints, Field, Filter, FilterValue, InputDescriptor};
use vercre_holder::credential::Credential;
use vercre_holder::presentation::Status;
use vercre_holder::provider::CredentialStorer;
use vercre_openid::verifier::{CreateRequestRequest, DeviceFlow};
use vercre_test_utils::verifier::{self, VERIFIER_ID};
use vercre_w3c_vc::model::{CredentialSubject, VerifiableCredential};
use vercre_w3c_vc::proof::{self, Payload, W3cFormat};

use crate::provider as holder;

static VERIFIER_PROVIDER: LazyLock<verifier::Provider> = LazyLock::new(verifier::Provider::new);
static HOLDER_PROVIDER: LazyLock<holder::Provider> =
    LazyLock::new(|| holder::Provider::new(None, Some(VERIFIER_PROVIDER.clone())));

fn setup_create_request() -> CreateRequestRequest {
    CreateRequestRequest {
        client_id: VERIFIER_ID.into(),
        device_flow: DeviceFlow::CrossDevice,
        purpose: "To verify employment status".into(),
        input_descriptors: vec![InputDescriptor {
            id: "EmployeeID_JWT".into(),
            constraints: Constraints {
                fields: Some(vec![Field {
                    path: vec!["$.type".into()],
                    filter: Some(Filter {
                        type_: "string".into(),
                        value: FilterValue::Const("EmployeeIDCredential".into()),
                    }),
                    ..Default::default()
                }]),
                ..Default::default()
            },
            name: None,
            purpose: None,
            format: None,
        }],
        ..Default::default()
    }
}

async fn sample_credential() -> Credential {
    use chrono::TimeZone;
    use serde_json::json;

    let vc = VerifiableCredential {
        context: vec![
            Kind::String("https://www.w3.org/2018/credentials/v1".into()),
            Kind::String("https://www.w3.org/2018/credentials/examples/v1".into()),
        ],
        type_: Quota::Many(vec!["VerifiableCredential".into(), "EmployeeIDCredential".into()]),
        issuer: Kind::String("https://example.com/issuers/14".into()),
        id: Some("https://example.com/credentials/3732".into()),
        valid_from: Some(Utc.with_ymd_and_hms(2023, 11, 20, 23, 21, 55).unwrap()),
        credential_subject: Quota::One(CredentialSubject {
            id: Some("did:example:ebfeb1f712ebc6f1c276e12ec21".into()),
            claims: json!({"employeeId": "1234567890"})
                .as_object()
                .map_or_else(Map::default, Clone::clone),
        }),
        valid_until: Some(Utc.with_ymd_and_hms(2033, 12, 20, 23, 21, 55).unwrap()),

        ..VerifiableCredential::default()
    };
    let issuance_date = Utc::now();

    let provider = VERIFIER_PROVIDER.clone();
    let signer = SecOps::signer(&provider, VERIFIER_ID).expect("should get verifier");

<<<<<<< HEAD
    let payload = Payload::Vc{vc: vc.clone(), issued_at: issuance_date.timestamp()};
    let jwt = proof::create(Format::JwtVcJson, payload, signer).await.expect("should encode");
=======
    let payload = Payload::Vc(vc.clone());
    let jwt = proof::create(W3cFormat::JwtVcJson, payload, signer).await.expect("should encode");
>>>>>>> d363880d

    Credential {
        issuer: "https://vercre.io".into(),
        id: vc.id.clone().expect("should have id"),
        vc: vc.clone(),
        display: None,
        issued: jwt,
        issuance_date,
        logo: None,
    }
}

#[tokio::test]
async fn e2e_presentation_uri() {
    // Add the credential to the holder's store so it can be found and used by the
    // presentation flow.
    let credential = sample_credential().await;
    CredentialStorer::save(&HOLDER_PROVIDER.clone(), &credential)
        .await
        .expect("should save credential");

    // Use the presentation service endpoint to create a sample request so we can
    // get a valid presentation request object.
    let request_request = setup_create_request();
    let init_request = vercre_verifier::create_request(VERIFIER_PROVIDER.clone(), &request_request)
        .await
        .expect("should get request");

    // Intiate the presentation flow using a url
    let url = init_request.request_uri.expect("should have request uri");
    let presentation = vercre_holder::presentation::request(HOLDER_PROVIDER.clone(), &url)
        .await
        .expect("should process request");

    assert_eq!(presentation.status, Status::Requested);
    assert_snapshot!("presentation_requested", presentation, {
        ".presentation_id" => "[presentation_id]",
        ".credentials[].issued" => "[issued]",
        ".credentials[].issuance_date" => "[issuance_date]",
        ".**.credentialSubject" => insta::sorted_redaction(),
        ".**.credentialSubject.address" => insta::sorted_redaction(),
    });

    // Authorize the presentation
    let status = vercre_holder::presentation::authorize(
        HOLDER_PROVIDER.clone(),
        presentation.presentation_id.clone(),
    )
    .await
    .expect("should authorize presentation");
    assert_eq!(status, Status::Authorized);

    // Process the presentation
    let response = vercre_holder::presentation::present(
        HOLDER_PROVIDER.clone(),
        presentation.presentation_id.clone(),
    )
    .await
    .expect("should process present");
    assert_snapshot!("response_response", response);
}

#[tokio::test]
async fn e2e_presentation_obj() {
    // Add the credential to the holder's store so it can be found and used by the
    // presentation flow.
    let credential = sample_credential().await;
    CredentialStorer::save(&HOLDER_PROVIDER.clone(), &credential)
        .await
        .expect("should save credential");

    // Use the presentation service endpoint to create a sample request so we can
    // get a valid presentation request object.
    let mut request_request = setup_create_request();
    request_request.device_flow = DeviceFlow::SameDevice;
    let init_request = vercre_verifier::create_request(VERIFIER_PROVIDER.clone(), &request_request)
        .await
        .expect("should get request");

    // Intiate the presentation flow using an object
    let obj = init_request.request_object.expect("should have request object");
    let qs = urlencode::to_string(&obj).expect("should serialize");
    let presentation = vercre_holder::presentation::request(HOLDER_PROVIDER.clone(), &qs)
        .await
        .expect("should process request");

    assert_eq!(presentation.status, Status::Requested);
    assert_snapshot!("presentation_requested2", presentation, {
        ".presentation_id" => "[presentation_id]",
        ".credentials[].issued" => "[issued]",
        ".credentials[].issuance_date" => "[issuance_date]",
        ".credentials[].metadata.credential_definition.credentialSubject" => insta::sorted_redaction(),
        ".credentials[].metadata.credential_definition.credentialSubject.address" => insta::sorted_redaction(),
    });

    // Authorize the presentation
    let status = vercre_holder::presentation::authorize(
        HOLDER_PROVIDER.clone(),
        presentation.presentation_id.clone(),
    )
    .await
    .expect("should authorize presentation");
    assert_eq!(status, Status::Authorized);

    // Process the presentation
    let response = vercre_holder::presentation::present(
        HOLDER_PROVIDER.clone(),
        presentation.presentation_id.clone(),
    )
    .await
    .expect("should process present");
    assert_snapshot!("response_response2", response);
}<|MERGE_RESOLUTION|>--- conflicted
+++ resolved
@@ -78,13 +78,11 @@
     let provider = VERIFIER_PROVIDER.clone();
     let signer = SecOps::signer(&provider, VERIFIER_ID).expect("should get verifier");
 
-<<<<<<< HEAD
-    let payload = Payload::Vc{vc: vc.clone(), issued_at: issuance_date.timestamp()};
-    let jwt = proof::create(Format::JwtVcJson, payload, signer).await.expect("should encode");
-=======
-    let payload = Payload::Vc(vc.clone());
+    let payload = Payload::Vc {
+        vc: vc.clone(),
+        issued_at: issuance_date.timestamp(),
+    };
     let jwt = proof::create(W3cFormat::JwtVcJson, payload, signer).await.expect("should encode");
->>>>>>> d363880d
 
     Credential {
         issuer: "https://vercre.io".into(),
