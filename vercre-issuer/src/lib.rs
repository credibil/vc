//! An API for the issuance of Verifiable Credentials based on the
//! [OpenID for Verifiable Credential Issuance] specification.
//!
//! # [OpenID for Verifiable Credential Issuance]
//!
//! This library implements an OAuth protected API for the issuance of Verifiable
//! Credentials as specified by [OpenID for Verifiable Credential Issuance].
//!
//! Verifiable Credentials are similar to identity assertions, like ID Tokens in
//! [OpenID Connect], in that they allow a Credential Issuer to assert End-User claims.
//! A Verifiable Credential follows a pre-defined schema (the Credential type) and MAY
//! be bound to a certain holder, e.g., through Cryptographic Holder Binding. Verifiable
//! Credentials can be securely presented for the End-User to the RP, without
//! involvement of the Credential Issuer.
//!
//! Access to this API is authorized using OAuth 2.0 [RFC6749],
//! i.e., Wallets use OAuth 2.0 to obtain authorization to receive Verifiable
//! Credentials. This way the issuance process can benefit from the proven security,
//! simplicity, and flexibility of OAuth 2.0, use existing OAuth 2.0 deployments, and
//! [OpenID Connect] OPs can be extended to become Credential Issuers.
//!
//! # Design
//!
//! **Endpoints**
//!
//! The library is architected around the [OpenID4VCI] endpoints, each with its own
//! `XxxRequest` and `XxxResponse` types. The types serialize to and from JSON, in
//! accordance with the specification.
//!
//! The endpoints are designed to be used with Rust-based HTTP servers, such as
//! [axum](https://docs.rs/axum/latest/axum/).
//!
//! Endpoints can be combined to implement both the [OpenID4VCI] Authorization Code Flow
//! and Pre-Authorized Code Flow.
//!
//! **Running**
//!
//! Per the OAuth 2.0 specification, endpoints are exposed using HTTP. The library
//! will work with most common Rust HTTP servers with a few lines of 'wrapper' code
//! for each endpoint.
//!
//! In addition, implementors need to implement 'Provider' traits that are responsible
//! for handling externals such as  storage, authorization, external communication,
//! etc.. See [`core_utils`](https://docs.rs/core-utils/latest/core_utils/).
//!
//! # Example
//!
//! The following example demonstrates how a single endpoint might be surfaced.
//!
//! A number of elements have been excluded for brevity. A more complete example can be
//! found in the `examples` directory.
//!  
//! ```rust,ignore
//! #[tokio::main]
//! async fn main() {
//!     // `Provider` implements the `Provider` traits
//!     let endpoint = Arc::new(Endpoint::new(Provider::new()));
//!
//!     let router = Router::new()
//!         // --- other routes ---
//!         .route("/credential", post(credential))
//!         // --- other routes ---
//!         .with_state(endpoint);
//!
//!     let listener = TcpListener::bind("0.0.0.0:8080").await.expect("should bind");
//!     axum::serve(listener, router).await.expect("server should run");
//! }
//!
//! // Credential endpoint
//! async fn credential(
//!     State(endpoint): State<Arc<Endpoint<Provider>>>, TypedHeader(host): TypedHeader<Host>,
//!     TypedHeader(auth): TypedHeader<Authorization<Bearer>>,
//!     Json(mut req): Json<CredentialRequest>,
//! ) -> AxResult<CredentialResponse> {
//!     // set credential issuer and access token from HTTP header
//!     req.credential_issuer = format!("http://{}", host);
//!     req.access_token = auth.token().to_string();
//!
//!     // call endpoint
//!     endpoint.credential(req).await.into()
//! }
//! ```
//!
//! [OpenID for Verifiable Credential Issuance]: (https://openid.net/specs/openid-4-verifiable-credential-issuance-1_0.html)
//! [OpenID4VCI]: (https://openid.net/specs/openid-4-verifiable-credential-issuance-1_0.html)
//! [OpenID Connect]: (https://openid.net/specs/openid-connect-core-1_0.html)
//! [RFC6749]: (https://www.rfc-editor.org/rfc/rfc6749.html)

mod authorize;
mod batch;
mod create_offer;
mod credential;
mod deferred;
mod metadata;
mod register;
mod state;
mod token;

/// Re-export provider traits and types.
pub mod provider {
    #[allow(clippy::module_name_repetitions)]
    pub use openid::endpoint::{
        Claims, ClientMetadata, IssuerMetadata, IssuerProvider, Result, ServerMetadata,
        StateManager, Subject,
    };
    pub use openid::issuance::{ClaimDefinition, GrantType, Issuer};
    pub use openid::{Client, Server};
    pub use proof::jose::jwk::PublicKeyJwk;
    pub use proof::signature::{Algorithm, Signer, Verifier};
}
<<<<<<< HEAD

pub use authorize::authorize;
pub use batch::batch;
pub use create_offer::create_offer;
pub use credential::credential;
pub use deferred::deferred;
pub use metadata::metadata;
=======
use std::fmt::Debug;

use openid::endpoint::{
    Callback, ClientMetadata, IssuerMetadata, ServerMetadata, StateManager, Subject,
};
>>>>>>> 42f6e715
pub use openid::issuance::{
    AuthorizationCodeGrant, AuthorizationDetail, AuthorizationDetailType, AuthorizationRequest,
    AuthorizationResponse, BatchCredentialRequest, BatchCredentialResponse, CreateOfferRequest,
    CreateOfferResponse, CredentialConfiguration, CredentialOffer, CredentialOfferType,
    CredentialRequest, CredentialResponse, CredentialType, DeferredCredentialRequest,
    DeferredCredentialResponse, Grants, MetadataRequest, MetadataResponse, PreAuthorizedCodeGrant,
    ProofClaims, ProofType, RegistrationRequest, RegistrationResponse, TokenAuthorizationDetail,
    TokenRequest, TokenResponse, TxCode,
};
pub use openid::Result;
pub use register::register;
pub use token::token;

// async fn shell<'a, C, P, R, U, E, F>(
//     context: C, provider: P, request: &'a R, handler: F,
// ) -> Result<U, E>
// where
//     P: Provider,
//     R: Request + Sync,
//     F: Handler<'a, C, P, R, U, E>,
// {
//     println!("in wrapper: {:?}", request.state_key());
//     handler.handle(context, provider, request).await
// }<|MERGE_RESOLUTION|>--- conflicted
+++ resolved
@@ -108,7 +108,6 @@
     pub use proof::jose::jwk::PublicKeyJwk;
     pub use proof::signature::{Algorithm, Signer, Verifier};
 }
-<<<<<<< HEAD
 
 pub use authorize::authorize;
 pub use batch::batch;
@@ -116,13 +115,7 @@
 pub use credential::credential;
 pub use deferred::deferred;
 pub use metadata::metadata;
-=======
-use std::fmt::Debug;
 
-use openid::endpoint::{
-    Callback, ClientMetadata, IssuerMetadata, ServerMetadata, StateManager, Subject,
-};
->>>>>>> 42f6e715
 pub use openid::issuance::{
     AuthorizationCodeGrant, AuthorizationDetail, AuthorizationDetailType, AuthorizationRequest,
     AuthorizationResponse, BatchCredentialRequest, BatchCredentialResponse, CreateOfferRequest,
