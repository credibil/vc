//! # Batch Credential Endpoint
//!
//! The Batch Credential Endpoint issues multiple Credentials in one Batch
//! Credential Response as approved by the End-User upon presentation of a valid
//! Access Token representing this approval.
//!
//! A Wallet can request issuance of multiple Credentials of certain types and
//! formats in one Batch Credential Request. This includes Credentials of the
//! same type and multiple formats, different types and one format, or both.

use std::fmt::Debug;

use chrono::Utc;
use tracing::instrument;
use vercre_core::{gen, Kind};
use vercre_datasec::jose::jws::{self, KeyType, Type};
use vercre_datasec::SecOps;
use vercre_openid::issuer::{
    CredentialConfiguration, CredentialRequest, CredentialResponse, CredentialResponseType,
    CredentialSpec, Format, Issuer, Metadata, MultipleProofs, Proof, ProofClaims, Provider,
    SingleProof, StateStore, Subject,
};
use vercre_openid::{Error, Result};
use vercre_status::issuer::Status;
use vercre_w3c_vc::model::{CredentialSubject, VerifiableCredential};
use vercre_w3c_vc::proof::{self, Payload};
use vercre_w3c_vc::verify_key;

use crate::state::{Credential, Deferrance, Expire, Stage, State};

/// Credential request handler.
///
/// # Errors
///
/// Returns an `OpenID4VP` error if the request is invalid or if the provider is
/// not available.
#[instrument(level = "debug", skip(provider))]
pub async fn credential(
    provider: impl Provider, request: CredentialRequest,
) -> Result<CredentialResponse> {
    // get token state
    let Ok(state) = StateStore::get::<State>(&provider, &request.access_token).await else {
        return Err(Error::AccessDenied("invalid access token".into()));
    };

    let mut ctx = Context {
        state,
        issuer: Metadata::issuer(&provider, &request.credential_issuer)
            .await
            .map_err(|e| Error::ServerError(format!("metadata issue: {e}")))?,
        ..Context::default()
    };
    ctx.credential_config = ctx.configuration(&request.specification)?;

    ctx.verify(&provider, &request).await?;
    ctx.process(&provider, request).await
}

#[derive(Debug, Default)]
struct Context {
    issuer: Issuer,
    credential_config: CredentialConfiguration,
    state: State,
    holder_did: String,
}

impl Context {
    // TODO: check this list for compliance
    // To validate a key proof, ensure that:
    //   - the header parameter does not contain a private key
    //   - the creation time of the JWT, as determined by either the issuance time,
    //     or a server managed timestamp via the nonce claim, is within an
    //     acceptable window (see Section 11.5).

    // Verify the credential request
    async fn verify(
        &mut self, provider: &impl Provider, request: &CredentialRequest,
    ) -> Result<()> {
        tracing::debug!("credential::verify");

        if self.state.is_expired() {
            return Err(Error::InvalidRequest("state expired".into()));
        }

        let Stage::Validated(token_state) = &self.state.stage else {
            return Err(Error::AccessDenied("invalid access token state".into()));
        };

        // c_nonce expiry
        if token_state.c_nonce_expired() {
            return Err(Error::AccessDenied("c_nonce has expired".into()));
        }

        // TODO: refactor into separate function.
        if let Some(supported_types) = &self.credential_config.proof_types_supported {
            let Some(proof) = &request.proof else {
                return Err(Error::InvalidCredentialRequest("proof not set".into()));
            };

            // TODO: cater for non-JWT proofs - use w3c-vc::decode method
            let _ = supported_types.get("jwt").ok_or_else(|| {
                Error::InvalidCredentialRequest("proof type not supported".into())
            })?;

            // extract proof JWT(s) from request
            let proof_jwts = match proof {
                Proof::Single { proof_type } => match proof_type {
                    SingleProof::Jwt { jwt } => &vec![jwt.clone()],
                },
                Proof::Multiple(proofs_type) => match proofs_type {
                    MultipleProofs::Jwt(proof_jwts) => proof_jwts,
                },
            };

            for proof_jwt in proof_jwts {
                // TODO: check proof is signed with supported algorithm (from proof_type)
                let jwt: jws::Jwt<ProofClaims> =
                    match jws::decode(proof_jwt, verify_key!(provider)).await {
                        Ok(jwt) => jwt,
                        Err(e) => {
                            let (c_nonce, c_nonce_expires_in) = self.err_nonce(provider).await?;
                            return Err(Error::InvalidProof {
                                hint: format!("issue decoding JWT: {e}"),
                                c_nonce,
                                c_nonce_expires_in,
                            });
                        }
                    };

                // proof type
                if jwt.header.typ != Type::Proof {
                    let (c_nonce, c_nonce_expires_in) = self.err_nonce(provider).await?;
                    return Err(Error::InvalidProof {
                        hint: format!("Proof JWT 'typ' is not {}", Type::Proof),
                        c_nonce,
                        c_nonce_expires_in,
                    });
                }

                // previously issued c_nonce
                if jwt.claims.nonce.as_ref() != Some(&token_state.c_nonce) {
                    let (c_nonce, c_nonce_expires_in) = self.err_nonce(provider).await?;
                    return Err(Error::InvalidProof {
                        hint: "Proof JWT nonce claim is invalid".into(),
                        c_nonce,
                        c_nonce_expires_in,
                    });
                }

                // Key ID
                let KeyType::KeyId(kid) = &jwt.header.key else {
                    let (c_nonce, c_nonce_expires_in) = self.err_nonce(provider).await?;

                    return Err(Error::InvalidProof {
                        hint: "Proof JWT 'kid' is missing".into(),
                        c_nonce,
                        c_nonce_expires_in,
                    });
                };

                // HACK: save extracted DID for later use when issuing credential
                let Some(did) = kid.split('#').next() else {
                    let (c_nonce, c_nonce_expires_in) = self.err_nonce(provider).await?;

                    return Err(Error::InvalidProof {
                        hint: "Proof JWT DID is invalid".into(),
                        c_nonce,
                        c_nonce_expires_in,
                    });
                };

                // TODO: support multiple DID bindings
                self.holder_did = did.into();
            }
        }

        Ok(())
    }

    // Process the credential request.
    async fn process(
        &self, provider: &impl Provider, request: CredentialRequest,
    ) -> Result<CredentialResponse> {
        tracing::debug!("credential::process");

        // attempt to generate VC
        let maybe_vc = self.generate_vc(provider, &request).await?;

        // sign and return VC (**OR** defer issuance)
        if let Some(vc) = maybe_vc {
            let signer = SecOps::signer(provider, &request.credential_issuer)
                .map_err(|e| Error::ServerError(format!("issue  resolving signer: {e}")))?;

            // TODO: add support for other formats
            let jwt = vercre_w3c_vc::proof::create(
                proof::Format::JwtVcJson,
                Payload::Vc(vc.clone()),
                signer,
            )
            .await
            .map_err(|e| Error::ServerError(format!("issue creating proof: {e}")))?;

            // update token state
            let mut state = self.state.clone();
            state.expires_at = Utc::now() + Expire::Access.duration();

            let Stage::Validated(mut token_state) = state.stage else {
                return Err(Error::AccessDenied("invalid access token state".into()));
            };
            token_state.c_nonce = gen::nonce();
            token_state.c_nonce_expires_at = Utc::now() + Expire::Nonce.duration();
            state.stage = Stage::Validated(token_state.clone());

            StateStore::put(provider, &token_state.access_token, &state, state.expires_at)
                .await
                .map_err(|e| Error::ServerError(format!("issue saving state: {e}")))?;

            // create issuance state for notification endpoint
            state.stage = Stage::Issued(Credential { credential: vc });
            let notification_id = gen::notification_id();

            StateStore::put(provider, &notification_id, &state, state.expires_at)
                .await
                .map_err(|e| Error::ServerError(format!("issue saving state: {e}")))?;

            return Ok(CredentialResponse {
                response: CredentialResponseType::Credential(Kind::String(jwt)),
                c_nonce: Some(token_state.c_nonce.clone()),
                c_nonce_expires_in: Some(token_state.c_nonce_expires_in()),
                notification_id: Some(notification_id),
            });
        }

        // defer issuance
        let txn_id = gen::transaction_id();

        let state = State {
            stage: Stage::Deferred(Deferrance {
                transaction_id: txn_id.clone(),
                credential_request: request,
            }),
            subject_id: None,
            expires_at: Utc::now() + Expire::Access.duration(),
        };
        StateStore::put(provider, &txn_id, &state, state.expires_at)
            .await
            .map_err(|e| Error::ServerError(format!("issue saving state: {e}")))?;

        Ok(CredentialResponse {
            response: CredentialResponseType::TransactionId(txn_id),
            ..CredentialResponse::default()
        })
    }

    // Attempt to generate a Verifiable Credential from information provided in
    // the Credential Request. May return `None` if the credential is not ready
    // to be issued because the request for Subject is pending.
    async fn generate_vc(
        &self, provider: &impl Provider, request: &CredentialRequest,
    ) -> Result<Option<VerifiableCredential>> {
        tracing::debug!("credential::generate_vc");

        // let Some(credential_identifier) = &request.specification.as_identifier() else
        // {     return Err(Error::InvalidCredentialRequest("invalid credential
        // request".into())); };

        // --------------------------------------------------------------------
        // Get dataset
        //   TODO: support request by credential format (e.g. jwt_vc_json, etc.)
        //   need to get dataset by credential_configuration_id??
        // --------------------------------------------------------------------
        // get credential identifier and configuration
        let CredentialSpec::Identifier {
            credential_identifier,
        } = &request.specification
        else {
            return Err(Error::InvalidCredentialRequest("invalid credential request".into()));
        };

        // get claims dataset for `credential_identifier`
        let Some(subject_id) = &self.state.subject_id else {
            return Err(Error::AccessDenied("invalid subject id".into()));
        };
        let dataset = Subject::dataset(provider, subject_id, credential_identifier)
            .await
            .map_err(|e| Error::ServerError(format!("issue populating claims: {e}")))?;
        // --------------------------------------------------------------------

        // defer issuance if claims are pending (approval),
        if dataset.pending {
            return Ok(None);
        }

        let credential_issuer = &request.credential_issuer.clone();

        // TODO: improve `types` handling
        let definition = &self.credential_config.credential_definition;
        let Some(types) = &definition.type_ else {
            return Err(Error::ServerError("Credential type not set".into()));
        };
        let Some(credential_type) = types.get(1) else {
            return Err(Error::ServerError("Credential type not set".into()));
        };

        // Provider supplies status lookup information
        let status = Status::status(provider, subject_id, credential_identifier)
            .await
            .map_err(|e| Error::ServerError(format!("issue populating credential status: {e}")))?;

        let vc = VerifiableCredential::builder()
            .add_context(Kind::String(format!("{credential_issuer}/credentials/v1")))
            // TODO: generate credential id
            .id(format!("{credential_issuer}/credentials/{credential_type}"))
            .add_type(credential_type)
            .issuer(credential_issuer)
            .add_subject(CredentialSubject {
                id: Some(self.holder_did.clone()),
                claims: dataset.claims,
            })
            .status(status)
            .build()
            .map_err(|e| Error::ServerError(format!("issue building VC: {e}")))?;

        Ok(Some(vc))
    }

    // Get configuration metadata for requested credential
    fn configuration(&self, specification: &CredentialSpec) -> Result<CredentialConfiguration> {
        match specification {
            CredentialSpec::Identifier {
                credential_identifier,
            } => {
                let Stage::Validated(token_state) = &self.state.stage else {
                    return Err(Error::AccessDenied("invalid access token state".into()));
                };
                let Some(authorized) = token_state.credentials.get(credential_identifier) else {
                    return Err(Error::InvalidCredentialRequest(
                        "unauthorized credential requested".into(),
                    ));
                };
                self.issuer
                    .credential_configurations_supported
                    .get(&authorized.credential_configuration_id)
                    .cloned()
                    .ok_or_else(|| {
                        Error::InvalidCredentialRequest("unsupported credential requested".into())
                    })
            }

            CredentialSpec::Format(Format::JwtVcJson { .. }) => {
                todo!("Format::JwtVcJson");
            }
            CredentialSpec::Format(Format::LdpVc { .. }) => {
                todo!("Format::LdpVc");
            }
            CredentialSpec::Format(Format::JwtVcJsonLd { .. }) => {
                todo!("Format::JwtVcJsonLd");
            }
            CredentialSpec::Format(Format::MsoDoc { .. }) => {
                todo!("Format::MsoDoc");
            }
            CredentialSpec::Format(Format::VcSdJwt { .. }) => {
                todo!("Format::VcSdJwt");
            }
        }
    }

    // Creates, stores, and returns new `c_nonce` and `c_nonce_expires`_in values
    // for use in `Error::InvalidProof` errors, as per specification.
    async fn err_nonce(&self, provider: &impl Provider) -> Result<(String, i64)> {
        // generate nonce and update state
        let c_nonce = gen::nonce();

        let mut state = self.state.clone();
        state.expires_at = Utc::now() + Expire::Access.duration();

        let Stage::Validated(mut token_state) = state.stage else {
            return Err(Error::AccessDenied("invalid access token state".into()));
        };
        token_state.c_nonce.clone_from(&c_nonce);
        token_state.c_nonce_expires_at = Utc::now() + Expire::Nonce.duration();
        state.stage = Stage::Validated(token_state.clone());

        StateStore::put(provider, &token_state.access_token, &state, state.expires_at)
            .await
            .map_err(|e| Error::ServerError(format!("issue saving state: {e}")))?;

        Ok((c_nonce, Expire::Nonce.duration().num_seconds()))
    }
}

#[cfg(test)]
mod tests {
    use std::collections::HashMap;

    use assert_let_bind::assert_let;
    use insta::assert_yaml_snapshot as assert_snapshot;
    use vercre_macros::credential_request;
    use vercre_test_utils::issuer::{Provider, CLIENT_ID, CREDENTIAL_ISSUER, NORMAL_USER};
    use vercre_test_utils::{holder, snapshot};
    use vercre_w3c_vc::proof::{self, Verify};

    use super::*;
<<<<<<< HEAD
    use crate::state::{AuthorizedCredential, Token};
=======
    use crate::state::Token;
    extern crate self as vercre_issuer;
>>>>>>> 8d810c5e

    #[tokio::test]
    async fn identifier() {
        vercre_test_utils::init_tracer();
        snapshot!("");

        let provider = Provider::new();
        let access_token = "ABCDEF";
        let c_nonce = "1234ABCD";

        // set up state
        let state = State {
            stage: Stage::Validated(Token {
                access_token: access_token.into(),
                credentials: HashMap::from([(
                    "PHLEmployeeID".into(),
                    AuthorizedCredential {
                        credential_identifier: "PHLEmployeeID".into(),
                        credential_configuration_id: "EmployeeID_JWT".into(),
                        claim_ids: None,
                    },
                )]),
                c_nonce: c_nonce.into(),
                c_nonce_expires_at: Utc::now() + Expire::Nonce.duration(),
            }),
            subject_id: Some(NORMAL_USER.into()),
            expires_at: Utc::now() + Expire::Authorized.duration(),
        };

        StateStore::put(&provider, access_token, &state, state.expires_at)
            .await
            .expect("state exists");

        let claims = ProofClaims {
            iss: Some(CLIENT_ID.into()),
            aud: CREDENTIAL_ISSUER.into(),
            iat: Utc::now().timestamp(),
            nonce: Some(c_nonce.into()),
        };
        let jwt = jws::encode(Type::Proof, &claims, holder::Provider).await.expect("should encode");

        let request = credential_request!({
            "credential_issuer": CREDENTIAL_ISSUER,
            "access_token": access_token,
            "credential_identifier": "PHLEmployeeID",
            "proof":{
                "proof_type": "jwt",
                "jwt": jwt
            }
        });
        let response = credential(provider.clone(), request).await.expect("response is valid");
        assert_snapshot!("credential:identifier:response", &response, {
            ".credential" => "[credential]",
            ".c_nonce" => "[c_nonce]",
            ".notification_id" => "[notification_id]",
        });

        // verify credential
        let CredentialResponseType::Credential(vc_kind) = &response.response else {
            panic!("expected a single credential");
        };
        let Payload::Vc(vc) =
            proof::verify(Verify::Vc(&vc_kind), &provider).await.expect("should decode")
        else {
            panic!("should be VC");
        };

        assert_snapshot!("credential:identifier:vc", vc, {
            ".issuanceDate" => "[issuanceDate]",
            ".credentialSubject" => insta::sorted_redaction()
        });

        // token state should remain unchanged
        assert_let!(Ok(state), StateStore::get::<State>(&provider, access_token).await);
        assert_snapshot!("credential:identifier:state", state, {
            ".expires_at" => "[expires_at]",
            ".stage.c_nonce"=>"[c_nonce]",
            ".stage.c_nonce_expires_at" => "[c_nonce_expires_at]"
        });
    }

    #[tokio::test]
    #[ignore]
    async fn format() {
        vercre_test_utils::init_tracer();
        snapshot!("");

        let provider = Provider::new();
        let access_token = "ABCDEF";
        let c_nonce = "1234ABCD";

        // set up state
        let state = State {
            stage: Stage::Validated(Token {
                access_token: access_token.into(),
                credentials: HashMap::from([(
                    "PHLEmployeeID".into(),
                    AuthorizedCredential {
                        credential_identifier: "PHLEmployeeID".into(),
                        credential_configuration_id: "EmployeeID_JWT".into(),
                        claim_ids: None,
                    },
                )]),
                c_nonce: c_nonce.into(),
                c_nonce_expires_at: Utc::now() + Expire::Nonce.duration(),
            }),
            subject_id: Some(NORMAL_USER.into()),
            expires_at: Utc::now() + Expire::Authorized.duration(),
        };

        StateStore::put(&provider, access_token, &state, state.expires_at)
            .await
            .expect("state saved");

        // create CredentialRequest to 'send' to the app
        let claims = ProofClaims {
            iss: Some(CLIENT_ID.into()),
            aud: CREDENTIAL_ISSUER.into(),
            iat: Utc::now().timestamp(),
            nonce: Some(c_nonce.into()),
        };
        let jwt = jws::encode(Type::Proof, &claims, holder::Provider).await.expect("should encode");

        let request = credential_request!({
            "credential_issuer": CREDENTIAL_ISSUER,
            "access_token": access_token,
            "format": "jwt_vc_json",
            "credential_definition": {
                "type": [
                    "VerifiableCredential",
                    "EmployeeIDCredential"
                ]
            },
            "proof":{
                "proof_type": "jwt",
                "jwt": jwt
            }
        });
        let response = credential(provider.clone(), request).await.expect("response is valid");

        assert_snapshot!("credential:format:response", &response, {
            ".credential" => "[credential]",
            ".c_nonce" => "[c_nonce]",
        });

        // verify credential
        let CredentialResponseType::Credential(vc_kind) = &response.response else {
            panic!("expected a single credential");
        };
        let Payload::Vc(vc) = vercre_w3c_vc::proof::verify(Verify::Vc(&vc_kind), &provider)
            .await
            .expect("should decode")
        else {
            panic!("should be VC");
        };

        assert_snapshot!("vc", vc, {
            ".issuanceDate" => "[issuanceDate]",
            ".credentialSubject" => insta::sorted_redaction()
        });

        // token state should remain unchanged
        assert_let!(Ok(state), StateStore::get::<State>(&provider, access_token).await);
        assert_snapshot!("credential:format:state", state, {
            ".expires_at" => "[expires_at]",
            ".stage.c_nonce"=>"[c_nonce]",
            ".stage.c_nonce_expires_at" => "[c_nonce_expires_at]"
        });
    }
}<|MERGE_RESOLUTION|>--- conflicted
+++ resolved
@@ -401,12 +401,8 @@
     use vercre_w3c_vc::proof::{self, Verify};
 
     use super::*;
-<<<<<<< HEAD
     use crate::state::{AuthorizedCredential, Token};
-=======
-    use crate::state::Token;
     extern crate self as vercre_issuer;
->>>>>>> 8d810c5e
 
     #[tokio::test]
     async fn identifier() {
