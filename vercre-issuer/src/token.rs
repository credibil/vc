//! # Token Endpoint
//!
//! The Token Endpoint issues an Access Token and, optionally, a Refresh Token
//! in exchange for the Authorization Code that client obtained in a successful
//! Authorization Response. It is used in the same manner as defined in
//! [RFC6749](https://tools.ietf.org/html/rfc6749#section-5.1) and follows the
//! recommendations given in [I-D.ietf-oauth-security-topics].
//!
//! The authorization server MUST include the HTTP "Cache-Control" response
//! header field [RFC2616](https://www.rfc-editor.org/rfc/rfc2616) with a value of "no-store" in any response containing tokens,
//! credentials, or other sensitive information, as well as the "Pragma"
//! response header field [RFC2616](https://www.rfc-editor.org/rfc/rfc2616) with a value of "no-cache".

// TODO: verify `client_assertion` JWT, when set

use std::collections::HashMap;
use std::fmt::Debug;

use base64ct::{Base64UrlUnpadded, Encoding};
use chrono::Utc;
use sha2::{Digest, Sha256};
use tracing::instrument;
use vercre_core::gen;
use vercre_openid::issuer::{
    AuthorizationDetail, AuthorizationDetailType, Authorized, CredentialAuthorization,
    CredentialFormat, Metadata, Provider, StateStore, TokenGrantType, TokenRequest, TokenResponse,
    TokenType,
};
use vercre_openid::{Error, Result};

use crate::state::{AuthorizedCredential, DetailItem, Expire, Stage, State, Token};

/// Token request handler.
///
/// # Errors
///
/// Returns an `OpenID4VP` error if the request is invalid or if the provider is
/// not available.
#[instrument(level = "debug", skip(provider))]
pub async fn token(provider: impl Provider, request: TokenRequest) -> Result<TokenResponse> {
    // restore state
    let state_key = match &request.grant_type {
        TokenGrantType::AuthorizationCode { code, .. } => code,
        TokenGrantType::PreAuthorizedCode {
            pre_authorized_code, ..
        } => pre_authorized_code,
    };

    // RFC 6749 requires a particular error here
    let Ok(state) = StateStore::get(&provider, state_key).await else {
        return Err(Error::InvalidGrant("authorization code is invalid".into()));
    };

    // authorization code is one-time use
    StateStore::purge(&provider, state_key)
        .await
        .map_err(|e| Error::ServerError(format!("issue purging authorizaiton state: {e}")))?;

    let ctx = Context { state };

    ctx.verify(&provider, &request).await?;
    ctx.process(&provider, request).await
}

#[derive(Debug)]
struct Context {
    state: State,
}

impl Context {
    // Verify the token request.
    async fn verify(&self, provider: &impl Provider, request: &TokenRequest) -> Result<()> {
        tracing::debug!("token::verify");

        if self.state.is_expired() {
            return Err(Error::InvalidRequest("state expired".into()));
        }

        let Ok(server) = Metadata::server(provider, &request.credential_issuer).await else {
            return Err(Error::InvalidRequest("unknown authorization server".into()));
        };

        // grant_type
        match &request.grant_type {
            TokenGrantType::AuthorizationCode {
                redirect_uri,
                code_verifier,
                ..
            } => {
                let Stage::Authorized(auth_state) = &self.state.stage else {
                    return Err(Error::ServerError("authorization state not set".into()));
                };

                // client_id is the same as the one used to obtain the authorization code
                if request.client_id.as_ref() != Some(&auth_state.client_id) {
                    return Err(Error::InvalidGrant(
                        "client_id differs from authorized one".into(),
                    ));
                }

                // redirect_uri is the same as the one provided in authorization request
                // i.e. either 'None' or 'Some(redirect_uri)'
                if redirect_uri != &auth_state.redirect_uri {
                    return Err(Error::InvalidGrant(
                        "redirect_uri differs from authorized one".into(),
                    ));
                }

                // code_verifier
                let Some(verifier) = &code_verifier else {
                    return Err(Error::AccessDenied("code_verifier is missing".into()));
                };

                // code_verifier matches code_challenge
                let hash = Sha256::digest(verifier);
                let challenge = Base64UrlUnpadded::encode_string(&hash);

                if challenge != auth_state.code_challenge {
                    return Err(Error::AccessDenied("code_verifier is invalid".into()));
                }
            }
            TokenGrantType::PreAuthorizedCode { tx_code, .. } => {
                let Stage::PreAuthorized(auth_state) = &self.state.stage else {
                    return Err(Error::ServerError("pre-authorized state not set".into()));
                };

                // anonymous access allowed?
                if request.client_id.as_ref().is_none()
                    || request.client_id.as_ref().is_some_and(String::is_empty)
                        && !server.pre_authorized_grant_anonymous_access_supported
                {
                    return Err(Error::InvalidClient("anonymous access is not supported".into()));
                }
                // tx_code
                if tx_code != &auth_state.tx_code {
                    return Err(Error::InvalidGrant("invalid tx_code provided".into()));
                }
            }
        }

        Ok(())
    }

    // FIXME: process authorization_details/scope request parameters
    // TODO: add `client_assertion` JWT verification

    // Exchange authorization/pre-authorized code for access token.
    #[allow(clippy::too_many_lines)]
    async fn process(
        &self, provider: &impl Provider, request: TokenRequest,
    ) -> Result<TokenResponse> {
        tracing::debug!("token::process");

        let mut credentials = HashMap::new();

        let (authorization_details, scope) = match &request.grant_type {
            TokenGrantType::PreAuthorizedCode { .. } => {
                let Stage::PreAuthorized(pre_auth_state) = &self.state.stage else {
                    return Err(Error::ServerError("pre-authorized state not set".into()));
                };

                credentials.clone_from(&pre_auth_state.credentials);

                let mut authorization_details = vec![];

                for (identifier, authorized) in &pre_auth_state.credentials {
                    authorization_details.push(Authorized {
                        authorization_detail: AuthorizationDetail {
                            type_: AuthorizationDetailType::OpenIdCredential,
                            credential: CredentialAuthorization::ConfigurationId {
                                credential_configuration_id: authorized
                                    .credential_configuration_id
                                    .clone(),
                                claims: None,
                            },
                            ..AuthorizationDetail::default()
                        },
                        credential_identifiers: vec![identifier.clone()],
                    });
                }

                (Some(authorization_details), None)

                // TODO: if narrowing is requested, narrow the authorization and
                // return authorization_details (or scope?)
            }

            TokenGrantType::AuthorizationCode { .. } => {
                let Stage::Authorized(authzn_state) = &self.state.stage else {
                    return Err(Error::ServerError("authorization state not set".into()));
                };

                // TODO: reduce scope if requested scope

                let scope = authzn_state.scope.as_ref().map(|scope_items| {
                    let mut scope_str = String::new();

                    for item in scope_items {
                        scope_str.push_str(&item.item);

                        for identifier in &item.credential_identifiers {
                            credentials.insert(
                                identifier.clone(),
                                AuthorizedCredential {
                                    credential_identifier: identifier.clone(),
                                    credential_configuration_id: item
                                        .credential_configuration_id
                                        .clone(),
                                    claim_ids: None,
                                },
                            );
                        }
                    }
                    scope_str
                });

                // narrow token's authorization if requested by wallet
                let authorization_details = if let Some(detail_items) = &authzn_state.details {
                    let detail_items = if let Some(requested) = &request.authorization_details {
                        narrow_auth(detail_items, requested)?
                    } else {
                        detail_items.clone()
                    };

                    let mut authorization_details = vec![];
                    for item in &detail_items {
                        authorization_details.push(Authorized {
                            authorization_detail: item.authorization_detail.clone(),
                            credential_identifiers: item.credential_identifiers.clone(),
                        });

                        for identifier in &item.credential_identifiers {
                            credentials.insert(
                                identifier.clone(),
                                AuthorizedCredential {
                                    credential_identifier: identifier.clone(),
                                    credential_configuration_id: item
                                        .credential_configuration_id
                                        .clone(),
                                    claim_ids: None,
                                },
                            );
                        }
                    }

                    Some(authorization_details)
                } else {
                    None
                };

                (authorization_details, scope)
            }
        };

        let access_token = gen::token();
        let c_nonce = gen::nonce();

        let mut state = self.state.clone();
        state.stage = Stage::Validated(Token {
            access_token: access_token.clone(),
            credentials,
            c_nonce: c_nonce.clone(),
            c_nonce_expires_at: Utc::now() + Expire::Nonce.duration(),
        });
        StateStore::put(provider, &access_token, &state, state.expires_at)
            .await
            .map_err(|e| Error::ServerError(format!("issue saving state: {e}")))?;

        Ok(TokenResponse {
            access_token,
            token_type: TokenType::Bearer,
            expires_in: Expire::Access.duration().num_seconds(),
            c_nonce: Some(c_nonce),
            c_nonce_expires_in: Some(Expire::Nonce.duration().num_seconds()),
            authorization_details,
            scope,
        })
    }
}

// TODO: potentially, reduce claimset to requested claims

// Narrow previously authorized credentials to requested ones.
fn narrow_auth(
    authorized: &[DetailItem], requested: &[AuthorizationDetail],
) -> Result<Vec<DetailItem>> {
    let mut subset = vec![];

    for reqd in requested {
        // find `auth_det` in previously authorized
        let Some(detail_item) =
            authorized.iter().find(|authd| is_match(&authd.authorization_detail, reqd))
        else {
            continue;
        };
        subset.push(detail_item.clone());
    }

    if subset.is_empty() {
        return Err(Error::InvalidRequest("no matching authorization details".into()));
    }

    Ok(subset)
}

fn is_match(a: &AuthorizationDetail, b: &AuthorizationDetail) -> bool {
    match &a.credential {
        CredentialAuthorization::ConfigurationId {
            credential_configuration_id: a,
            ..
        } => {
            let CredentialAuthorization::ConfigurationId {
                credential_configuration_id: b,
                ..
            } = &b.credential
            else {
                return false;
            };
            a == b
        }

        CredentialAuthorization::Format(CredentialFormat {
            format,
            profile: a_def,
        }) => {
            let CredentialAuthorization::Format(CredentialFormat {
                format: b_format,
                profile: b_def,
            }) = &b.credential
            else {
                return false;
            };

            format == b_format && a_def == b_def
        }
    }
}

#[cfg(test)]
mod tests {
    use chrono::Utc;
    use insta::assert_yaml_snapshot as assert_snapshot;
    use vercre_macros::token_request;
    use vercre_openid::issuer::{
        AuthorizationDetail, AuthorizationDetailType, CredentialAuthorization,
<<<<<<< HEAD
        CredentialDefinition, CredentialFormat, Format, FormatProfile,
=======
        CredentialDefinition, CredentialFormat, FormatIdentifier, FormatProfile,
>>>>>>> 05f7c185
    };
    use vercre_test_utils::issuer::{Provider, CLIENT_ID, CREDENTIAL_ISSUER, NORMAL_USER};
    use vercre_test_utils::snapshot;

    use super::*;
    use crate::state::{Authorization, AuthorizedCredential, DetailItem, PreAuthorization};
    extern crate self as vercre_issuer;

    #[tokio::test]
    async fn pre_authorized() {
        vercre_test_utils::init_tracer();
        snapshot!("");

        let provider = Provider::new();

        // set up PreAuthorized state
        let state = State {
            stage: Stage::PreAuthorized(PreAuthorization {
                credentials: HashMap::from([(
                    "PHLEmployeeID".into(),
                    AuthorizedCredential {
                        credential_identifier: "PHLEmployeeID".into(),
                        credential_configuration_id: "EmployeeID_JWT".into(),
                        claim_ids: None,
                    },
                )]),
                tx_code: Some("1234".into()),
            }),
            subject_id: Some(NORMAL_USER.into()),
            expires_at: Utc::now() + Expire::Authorized.duration(),
        };

        let pre_auth_code = "ABCDEF";

        StateStore::put(&provider, pre_auth_code, &state, state.expires_at)
            .await
            .expect("state exists");

        // create TokenRequest to 'send' to the app
        let request = token_request!({
            "credential_issuer": CREDENTIAL_ISSUER,
            "client_id": CLIENT_ID,
            "grant_type": "urn:ietf:params:oauth:grant-type:pre-authorized_code",
            "pre-authorized_code": pre_auth_code,
            "tx_code": "1234"
        });
        let token_resp = token(provider.clone(), request).await.expect("response is valid");

        assert_snapshot!("token:pre_authorized:response", &token_resp, {
            ".access_token" => "[access_token]",
            ".c_nonce" => "[c_nonce]"
        });

        // pre-authorized state should be removed
        assert!(StateStore::get::<State>(&provider, pre_auth_code).await.is_err());

        // should be able to retrieve state using access token
        let state = StateStore::get::<State>(&provider, &token_resp.access_token)
            .await
            .expect("state exists");

        assert_snapshot!("token:pre_authorized:state", state, {
            ".expires_at" => "[expires_at]",
            ".stage.access_token" => "[access_token]",
            ".stage.c_nonce" => "[c_nonce]",
            ".stage.c_nonce_expires_at" => "[c_nonce_expires_at]",
        });
    }

    #[tokio::test]
    async fn authorized() {
        vercre_test_utils::init_tracer();
        snapshot!("");

        let provider = Provider::new();
        let verifier = "ABCDEF12345";

        // set up Authorization state
        let state = State {
            stage: Stage::Authorized(Authorization {
                code_challenge: Base64UrlUnpadded::encode_string(&Sha256::digest(verifier)),
                code_challenge_method: "S256".into(),
                details: Some(vec![DetailItem {
                    authorization_detail: AuthorizationDetail {
                        type_: AuthorizationDetailType::OpenIdCredential,
                        credential: CredentialAuthorization::ConfigurationId {
                            credential_configuration_id: "EmployeeID_JWT".into(),
                            claims: None,
                        },
                        ..AuthorizationDetail::default()
                    },
                    credential_configuration_id: "EmployeeID_JWT".into(),
                    credential_identifiers: vec!["PHLEmployeeID".into()],
                }]),
                client_id: CLIENT_ID.into(),
                ..Authorization::default()
            }),
            subject_id: Some(NORMAL_USER.into()),
            expires_at: Utc::now() + Expire::Authorized.duration(),
        };

        let code = "ABCDEF";

        StateStore::put(&provider, code, &state, state.expires_at).await.expect("state exists");

        // create TokenRequest to 'send' to the app
        let request = token_request!({
            "credential_issuer": CREDENTIAL_ISSUER,
            "client_id": CLIENT_ID,
            "grant_type": "authorization_code",
            "code": code,
            "code_verifier": verifier,
        });
        let token_resp = token(provider.clone(), request).await.expect("response is valid");

        assert_snapshot!("token:authorized:response", &token_resp, {
            ".access_token" => "[access_token]",
            ".c_nonce" => "[c_nonce]"
        });

        // authorization state should be removed
        assert!(StateStore::get::<State>(&provider, code).await.is_err());

        // should be able to retrieve state using access token
        let state = StateStore::get::<State>(&provider, &token_resp.access_token)
            .await
            .expect("state exists");

        assert_snapshot!("token:authorized:state", state, {
            ".expires_at" => "[expires_at]",
            ".stage.access_token" => "[access_token]",
            ".stage.c_nonce" => "[c_nonce]",
            ".stage.c_nonce_expires_at" => "[c_nonce_expires_at]",
        });
    }

    #[tokio::test]
    async fn authorization_details() {
        vercre_test_utils::init_tracer();
        snapshot!("");

        let provider = Provider::new();
        let verifier = "ABCDEF12345";

        // set up Authorization state
        let state = State {
            stage: Stage::Authorized(Authorization {
                client_id: CLIENT_ID.into(),
                redirect_uri: Some("https://example.com".into()),
                code_challenge: Base64UrlUnpadded::encode_string(&Sha256::digest(verifier)),
                code_challenge_method: "S256".into(),
                details: Some(vec![DetailItem {
                    authorization_detail: AuthorizationDetail {
                        type_: AuthorizationDetailType::OpenIdCredential,
                        credential: CredentialAuthorization::Format(CredentialFormat {
<<<<<<< HEAD
                            format: Format::JwtVcJson,
                            profile: FormatProfile::Definition {
=======
                            format: FormatIdentifier::JwtVcJson,
                            profile: FormatProfile::W3c {
>>>>>>> 05f7c185
                                credential_definition: CredentialDefinition {
                                    type_: Some(vec![
                                        "VerifiableCredential".into(),
                                        "EmployeeIDCredential".into(),
                                    ]),
                                    ..CredentialDefinition::default()
                                },
                            },
                        }),
                        ..AuthorizationDetail::default()
                    },
                    credential_configuration_id: "EmployeeID_JWT".into(),
                    credential_identifiers: vec!["PHLEmployeeID".into()],
                }]),
                ..Authorization::default()
            }),
            subject_id: Some(NORMAL_USER.into()),
            expires_at: Utc::now() + Expire::Authorized.duration(),
        };

        let code = "ABCDEF";

        StateStore::put(&provider, code, &state, state.expires_at).await.expect("state exists");

        // create TokenRequest to 'send' to the app
        let request = token_request!({
            "credential_issuer": CREDENTIAL_ISSUER,
            "client_id": CLIENT_ID,
            "grant_type": "authorization_code",
            "code": code,
            "code_verifier": verifier,
            "redirect_uri": "https://example.com",
            "authorization_details": [{
                "type": "openid_credential",
                "format": "jwt_vc_json",
                "credential_definition": {
                    "type": [
                        "VerifiableCredential",
                        "EmployeeIDCredential"
                    ]
                }
            }],
        });
        let response = token(provider.clone(), request).await.expect("response is valid");

        assert_snapshot!("token:authorization_details:response", &response, {
            ".access_token" => "[access_token]",
            ".c_nonce" => "[c_nonce]"
        });

        // auth_code state should be removed
        assert!(StateStore::get::<State>(&provider, code).await.is_err());

        // should be able to retrieve state using access token
        let state = StateStore::get::<State>(&provider, &response.access_token)
            .await
            .expect("state exists");

        assert_snapshot!("token:authorization_details:state", state, {
            ".expires_at" => "[expires_at]",
            ".stage.access_token" => "[access_token]",
            ".stage.c_nonce" => "[c_nonce]",
            ".stage.c_nonce_expires_at" => "[c_nonce_expires_at]",
        });
    }
}<|MERGE_RESOLUTION|>--- conflicted
+++ resolved
@@ -343,11 +343,7 @@
     use vercre_macros::token_request;
     use vercre_openid::issuer::{
         AuthorizationDetail, AuthorizationDetailType, CredentialAuthorization,
-<<<<<<< HEAD
-        CredentialDefinition, CredentialFormat, Format, FormatProfile,
-=======
         CredentialDefinition, CredentialFormat, FormatIdentifier, FormatProfile,
->>>>>>> 05f7c185
     };
     use vercre_test_utils::issuer::{Provider, CLIENT_ID, CREDENTIAL_ISSUER, NORMAL_USER};
     use vercre_test_utils::snapshot;
@@ -503,13 +499,8 @@
                     authorization_detail: AuthorizationDetail {
                         type_: AuthorizationDetailType::OpenIdCredential,
                         credential: CredentialAuthorization::Format(CredentialFormat {
-<<<<<<< HEAD
-                            format: Format::JwtVcJson,
-                            profile: FormatProfile::Definition {
-=======
                             format: FormatIdentifier::JwtVcJson,
                             profile: FormatProfile::W3c {
->>>>>>> 05f7c185
                                 credential_definition: CredentialDefinition {
                                     type_: Some(vec![
                                         "VerifiableCredential".into(),
