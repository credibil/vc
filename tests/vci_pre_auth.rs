//! Pre-Authorized Code Flow Tests

use std::collections::HashMap;
use std::sync::LazyLock;

use credibil_did::SignerExt;
<<<<<<< HEAD
use credibil_infosec::jose::jws::Key;
=======
>>>>>>> b38298aa
use credibil_infosec::jose::{JwsBuilder, Jwt, jws};
use credibil_vc::core::did_jwk;
use credibil_vc::oid4vci::types::{
    AuthorizationDetail, CreateOfferRequest, Credential, CredentialHeaders, CredentialOfferRequest,
    CredentialRequest, CredentialResponse, NonceRequest, NotificationEvent, NotificationHeaders,
    NotificationRequest, ProofClaims, TokenGrantType, TokenRequest, W3cVcClaims,
};
use credibil_vc::oid4vci::{JwtType, endpoint};
use credibil_vc::{BlockStore, OneMany};
use provider::issuer::{BOB_ID, ISSUER_ID, Issuer, data};
use provider::wallet::Wallet;
use serde_json::json;

static BOB: LazyLock<Wallet> = LazyLock::new(Wallet::new);

// Should return a credential when using the pre-authorized code flow and the
// credential offer to the Wallet is made by value.
#[tokio::test]
async fn offer_val() {
    let provider = Issuer::new();

    BlockStore::put(&provider, "owner", "ISSUER", ISSUER_ID, data::ISSUER).await.unwrap();
    BlockStore::put(&provider, "owner", "SERVER", ISSUER_ID, data::SERVER).await.unwrap();
    BlockStore::put(&provider, "owner", "SUBJECT", BOB_ID, data::NORMAL_USER).await.unwrap();

    // --------------------------------------------------
    // Alice creates a credential offer for Bob
    // --------------------------------------------------
    let request = CreateOfferRequest::builder()
        .subject_id(BOB_ID)
        .with_credential("EmployeeID_W3C_VC")
        .build();
    let response =
        endpoint::handle(ISSUER_ID, request, &provider).await.expect("should create offer");

    // --------------------------------------------------
    // Bob receives the offer and requests a token
    // --------------------------------------------------
    let offer = response.offer_type.as_object().expect("should have offer").clone();
    let grants = offer.grants.expect("should have grant");
    let grant = grants.pre_authorized_code.expect("should have pre-authorized code grant");

    let request = TokenRequest::builder()
        .grant_type(TokenGrantType::PreAuthorizedCode {
            pre_authorized_code: grant.pre_authorized_code,
            tx_code: response.tx_code.clone(),
        })
        .build();
    let token = endpoint::handle(ISSUER_ID, request, &provider).await.expect("should return token");

    // --------------------------------------------------
    // Bob receives the token and prepares a proof for a credential request
    // --------------------------------------------------
    let nonce =
        endpoint::handle(ISSUER_ID, NonceRequest, &provider).await.expect("should return nonce");

    let key_ref = BOB_KEYRING.verification_method().await.expect("should get key reference");

    // proof of possession of key material
    let bob_key = BOB.verification_method().await.expect("should have key");
    let jws = JwsBuilder::new()
        .typ(JwtType::ProofJwt)
        .payload(ProofClaims::new().credential_issuer(ISSUER_ID).nonce(&nonce.c_nonce))
<<<<<<< HEAD
        .key_ref(&bob_key)
        .add_signer(&*BOB)
=======
        .add_signer(&*BOB_KEYRING)
        .key_ref(&key_ref)
>>>>>>> b38298aa
        .build()
        .await
        .expect("builds JWS");
    let jwt = jws.encode().expect("encodes JWS");

    // --------------------------------------------------
    // Bob requests a credential
    // --------------------------------------------------
    let details = &token.authorization_details.as_ref().expect("should have authorization details");
    let request = CredentialRequest::builder()
        .credential_identifier(&details[0].credential_identifiers[0])
        .with_proof(jwt)
        .build();

    let request = endpoint::Request {
        body: request,
        headers: CredentialHeaders {
            authorization: token.access_token.clone(),
        },
    };
    let response =
        endpoint::handle(ISSUER_ID, request, &provider).await.expect("should return credential");

    // --------------------------------------------------
    // Bob extracts and verifies the received credential
    // --------------------------------------------------
    let CredentialResponse::Credentials { credentials, .. } = &*response else {
        panic!("expected single credential");
    };
    let Credential { credential } = credentials.first().expect("should have credential");

    let token = credential.as_str().expect("should be a string");
    let resolver = async |kid: String| did_jwk(&kid, &provider).await;
    let jwt: Jwt<W3cVcClaims> = jws::decode(token, resolver).await.expect("should decode");

    let Key::KeyId(bob_kid) = BOB.verification_method().await.unwrap() else {
        panic!("should have did");
    };
    let bob_did = bob_kid.split('#').next().expect("should have did");

    assert_eq!(jwt.claims.iss, ISSUER_ID);
    assert_eq!(jwt.claims.sub, bob_did.to_string());

    let OneMany::One(subject) = jwt.claims.vc.credential_subject else {
        panic!("should be a single credential subject");
    };
    assert_eq!(subject.id, Some(bob_did.to_string()));
    assert_eq!(subject.claims.get("family_name"), Some(&json!("Person")));
}

// Should return a credential when using the pre-authorized code flow and the
// credential offer to the Wallet is made by reference.
#[tokio::test]
async fn offer_ref() {
    let provider = Issuer::new();

    BlockStore::put(&provider, "owner", "ISSUER", ISSUER_ID, data::ISSUER).await.unwrap();
    BlockStore::put(&provider, "owner", "SERVER", ISSUER_ID, data::SERVER).await.unwrap();
    BlockStore::put(&provider, "owner", "SUBJECT", BOB_ID, data::NORMAL_USER).await.unwrap();

    // --------------------------------------------------
    // Alice creates a credential offer for Bob
    // --------------------------------------------------
    let request = CreateOfferRequest::builder()
        .subject_id(BOB_ID)
        .with_credential("EmployeeID_W3C_VC")
        .by_ref(true)
        .build();
    let create_offer =
        endpoint::handle(ISSUER_ID, request, &provider).await.expect("should create offer");

    // --------------------------------------------------
    // Bob receives the offer URI and fetches the offer
    // --------------------------------------------------
    let uri = create_offer.offer_type.as_uri().expect("should have offer");
    let path = format!("{ISSUER_ID}/credential_offer/");
    let Some(id) = uri.strip_prefix(&path) else {
        panic!("should have prefix");
    };
    let request = CredentialOfferRequest { id: id.to_string() };
    let response =
        endpoint::handle(ISSUER_ID, request, &provider).await.expect("should fetch offer");

    // validate offer
    let offer = response.credential_offer.clone();
    assert_eq!(offer.credential_configuration_ids, vec!["EmployeeID_W3C_VC".to_string()]);

    let grants = offer.grants.expect("should have grant");
    let grant = grants.pre_authorized_code.expect("should have pre-authorized code grant");
    assert_eq!(grant.pre_authorized_code.len(), 43);
}

// Should return two credential datasets for a single credential
// configuration id.
#[tokio::test]
async fn two_datasets() {
    let provider = Issuer::new();

    BlockStore::put(&provider, "owner", "ISSUER", ISSUER_ID, data::ISSUER).await.unwrap();
    BlockStore::put(&provider, "owner", "SERVER", ISSUER_ID, data::SERVER).await.unwrap();
    BlockStore::put(&provider, "owner", "SUBJECT", BOB_ID, data::NORMAL_USER).await.unwrap();

    // --------------------------------------------------
    // Alice creates a credential offer for Bob
    // --------------------------------------------------
    let request = CreateOfferRequest::builder()
        .subject_id(BOB_ID)
        .with_credential("Developer_W3C_VC")
        .build();
    let response =
        endpoint::handle(ISSUER_ID, request, &provider).await.expect("should create offer");

    // --------------------------------------------------
    // Bob receives the offer and requests a token
    // --------------------------------------------------
    let offer = response.offer_type.as_object().expect("should have offer").clone();
    let grants = offer.grants.expect("should have grant");
    let grant = grants.pre_authorized_code.expect("should have pre-authorized code grant");

    let request = TokenRequest::builder()
        .grant_type(TokenGrantType::PreAuthorizedCode {
            pre_authorized_code: grant.pre_authorized_code,
            tx_code: response.tx_code.clone(),
        })
        .build();
    let token = endpoint::handle(ISSUER_ID, request, &provider).await.expect("should return token");

    // --------------------------------------------------
    // Bob receives the token and prepares 2 credential requests
    // --------------------------------------------------
    let details = &token.authorization_details.as_ref().expect("should have authorization details");
    let expected = HashMap::from([
        ("OpenSourceDeveloper", vec!["A. Mazing", "Hacker"]),
        ("PHLDeveloper", vec!["A. Developer", "Lead"]),
    ]);

    let key_ref = BOB_KEYRING.verification_method().await.expect("should get key reference");

    for identifier in &details[0].credential_identifiers {
        let nonce = endpoint::handle(ISSUER_ID, NonceRequest, &provider)
            .await
            .expect("should return nonce");

        // proof of possession of key material
        let bob_key = BOB.verification_method().await.expect("should have key");
        let jws = JwsBuilder::new()
            .typ(JwtType::ProofJwt)
            .payload(ProofClaims::new().credential_issuer(ISSUER_ID).nonce(&nonce.c_nonce))
<<<<<<< HEAD
            .key_ref(&bob_key)
            .add_signer(&*BOB)
=======
            .add_signer(&*BOB_KEYRING)
            .key_ref(&key_ref)
>>>>>>> b38298aa
            .build()
            .await
            .expect("builds JWS");
        let jwt = jws.encode().expect("encodes JWS");

        // --------------------------------------------------
        // Bob requests a credential
        // --------------------------------------------------
        let request =
            CredentialRequest::builder().credential_identifier(identifier).with_proof(jwt).build();

        let request = endpoint::Request {
            body: request,
            headers: CredentialHeaders {
                authorization: token.access_token.clone(),
            },
        };

        let response = endpoint::handle(ISSUER_ID, request, &provider)
            .await
            .expect("should return credential");

        // --------------------------------------------------
        // Bob extracts and verifies the received credential
        // --------------------------------------------------
        let CredentialResponse::Credentials { credentials, .. } = &*response else {
            panic!("expected single credential");
        };
        let Credential { credential } = credentials.first().expect("should have credential");

        // verify the credential proof
        let token = credential.as_str().expect("should be a string");
        let resolver = async |kid: String| did_jwk(&kid, &provider).await;
        let jwt: Jwt<W3cVcClaims> = jws::decode(token, resolver).await.expect("should decode");

        // validate the credential subject
        let OneMany::One(subject) = jwt.claims.vc.credential_subject else {
            panic!("should have single subject");
        };
        assert_eq!(subject.claims["name"], expected[identifier.as_str()][0]);
        assert_eq!(subject.claims["role"], expected[identifier.as_str()][1]);
    }
}

// Should return a single credential when two are offered and only one is
// requested in the token request.
#[tokio::test]
async fn reduce_credentials() {
    let provider = Issuer::new();

    BlockStore::put(&provider, "owner", "ISSUER", ISSUER_ID, data::ISSUER).await.unwrap();
    BlockStore::put(&provider, "owner", "SERVER", ISSUER_ID, data::SERVER).await.unwrap();
    BlockStore::put(&provider, "owner", "SUBJECT", BOB_ID, data::NORMAL_USER).await.unwrap();

    // --------------------------------------------------
    // Alice creates a credential offer for Bob with 2 credentials
    // --------------------------------------------------
    let request = CreateOfferRequest::builder()
        .subject_id(BOB_ID)
        .with_credential("Developer_W3C_VC")
        .with_credential("EmployeeID_W3C_VC")
        .build();
    let response =
        endpoint::handle(ISSUER_ID, request, &provider).await.expect("should create offer");

    let offer = response.offer_type.as_object().expect("should have offer");
    assert_eq!(offer.credential_configuration_ids.len(), 2);

    // --------------------------------------------------
    // Bob receives the offer and requests a token for 1 of the offered
    // credentials
    // --------------------------------------------------
    let offer = response.offer_type.as_object().expect("should have offer").clone();
    let grants = offer.grants.expect("should have grant");
    let grant = grants.pre_authorized_code.expect("should have pre-authorized code grant");

    let request = TokenRequest::builder()
        // .client_id(BOB_CLIENT)
        .grant_type(TokenGrantType::PreAuthorizedCode {
            pre_authorized_code: grant.pre_authorized_code,
            tx_code: response.tx_code.clone(),
        })
        .with_authorization_detail(
            AuthorizationDetail::builder().configuration_id("EmployeeID_W3C_VC").build(),
        )
        .build();
    let token = endpoint::handle(ISSUER_ID, request, &provider).await.expect("should return token");

    // --------------------------------------------------
    // Bob receives the token and prepares a credential request
    // --------------------------------------------------
    let details = &token.authorization_details.as_ref().expect("should have authorization details");
    assert_eq!(details[0].credential_identifiers.len(), 1);

    let identifier = &details[0].credential_identifiers[0];

    let nonce =
        endpoint::handle(ISSUER_ID, NonceRequest, &provider).await.expect("should return nonce");

    let key_ref = BOB_KEYRING.verification_method().await.expect("should get key reference");

    // proof of possession of key material
    let bob_key = BOB.verification_method().await.expect("should have key");
    let jws = JwsBuilder::new()
        .typ(JwtType::ProofJwt)
        .payload(ProofClaims::new().credential_issuer(ISSUER_ID).nonce(&nonce.c_nonce))
<<<<<<< HEAD
        .key_ref(&bob_key)
        .add_signer(&*BOB)
=======
        .add_signer(&*BOB_KEYRING)
        .key_ref(&key_ref)
>>>>>>> b38298aa
        .build()
        .await
        .expect("builds JWS");
    let jwt = jws.encode().expect("encodes JWS");

    // --------------------------------------------------
    // Bob requests the credential
    // --------------------------------------------------
    let request =
        CredentialRequest::builder().credential_identifier(identifier).with_proof(jwt).build();

    let request = endpoint::Request {
        body: request,
        headers: CredentialHeaders {
            authorization: token.access_token.clone(),
        },
    };

    let response =
        endpoint::handle(ISSUER_ID, request, &provider).await.expect("should return credential");

    // --------------------------------------------------
    // Bob extracts and verifies the received credential
    // --------------------------------------------------
    let CredentialResponse::Credentials { credentials, .. } = &*response else {
        panic!("expected single credential");
    };
    let Credential { credential } = credentials.first().expect("should have credential");

    // verify the credential proof
    let token = credential.as_str().expect("should be a string");
    let resolver = async |kid: String| did_jwk(&kid, &provider).await;
    let jwt: Jwt<W3cVcClaims> = jws::decode(token, resolver).await.expect("should decode");

    // validate the credential subject
    let OneMany::One(subject) = jwt.claims.vc.credential_subject else {
        panic!("should have single subject");
    };
    assert_eq!(subject.claims["given_name"], "Normal");
    assert_eq!(subject.claims["family_name"], "Person");
}

// Should return fewer claims when requested in token request.
#[tokio::test]
async fn reduce_claims() {
    let provider = Issuer::new();

    BlockStore::put(&provider, "owner", "ISSUER", ISSUER_ID, data::ISSUER).await.unwrap();
    BlockStore::put(&provider, "owner", "SERVER", ISSUER_ID, data::SERVER).await.unwrap();
    BlockStore::put(&provider, "owner", "SUBJECT", BOB_ID, data::NORMAL_USER).await.unwrap();

    // --------------------------------------------------
    // Alice creates a credential offer for Bob
    // --------------------------------------------------
    let request = CreateOfferRequest::builder()
        .subject_id(BOB_ID)
        .with_credential("EmployeeID_W3C_VC")
        .build();
    let response =
        endpoint::handle(ISSUER_ID, request, &provider).await.expect("should create offer");

    // --------------------------------------------------
    // Bob receives the offer and requests a token
    // --------------------------------------------------
    let offer = response.offer_type.as_object().expect("should have offer").clone();
    let grants = offer.grants.expect("should have grant");
    let grant = grants.pre_authorized_code.expect("should have pre-authorized code grant");

    let request = TokenRequest::builder()
        .grant_type(TokenGrantType::PreAuthorizedCode {
            pre_authorized_code: grant.pre_authorized_code,
            tx_code: response.tx_code.clone(),
        })
        .with_authorization_detail(
            AuthorizationDetail::builder()
                .configuration_id("EmployeeID_W3C_VC")
                .with_claim(&vec!["credentialSubject", "given_name"])
                .with_claim(&vec!["credentialSubject", "family_name"])
                .build(),
        )
        .build();
    let token = endpoint::handle(ISSUER_ID, request, &provider).await.expect("should return token");

    // --------------------------------------------------
    // Bob receives the token and prepares a proof for a credential request
    // --------------------------------------------------
    let nonce =
        endpoint::handle(ISSUER_ID, NonceRequest, &provider).await.expect("should return nonce");
    
    let key_ref = BOB_KEYRING.verification_method().await.expect("should get key reference");

    // proof of possession of key material
    let bob_key = BOB.verification_method().await.expect("should have key");
    let jws = JwsBuilder::new()
        .typ(JwtType::ProofJwt)
        .payload(ProofClaims::new().credential_issuer(ISSUER_ID).nonce(&nonce.c_nonce))
<<<<<<< HEAD
        .key_ref(&bob_key)
        .add_signer(&*BOB)
=======
        .add_signer(&*BOB_KEYRING)
        .key_ref(&key_ref)
>>>>>>> b38298aa
        .build()
        .await
        .expect("builds JWS");
    let jwt = jws.encode().expect("encodes JWS");

    // --------------------------------------------------
    // Bob requests a credential
    // --------------------------------------------------
    let details = &token.authorization_details.as_ref().expect("should have authorization details");
    let request = CredentialRequest::builder()
        .credential_identifier(&details[0].credential_identifiers[0])
        .with_proof(jwt)
        .build();

    let request = endpoint::Request {
        body: request,
        headers: CredentialHeaders {
            authorization: token.access_token.clone(),
        },
    };

    let response =
        endpoint::handle(ISSUER_ID, request, &provider).await.expect("should return credential");

    // --------------------------------------------------
    // Bob extracts and verifies the received credential
    // --------------------------------------------------
    let CredentialResponse::Credentials { credentials, .. } = &*response else {
        panic!("expected single credential");
    };
    let Credential { credential } = credentials.first().expect("should have credential");

    // verify the credential proof
    let token = credential.as_str().expect("should be a string");
    let resolver = async |kid: String| did_jwk(&kid, &provider).await;
    let jwt: Jwt<W3cVcClaims> = jws::decode(token, resolver).await.expect("should decode");

    let Key::KeyId(bob_kid) = BOB.verification_method().await.unwrap() else {
        panic!("should have did");
    };
    let bob_did = bob_kid.split('#').next().expect("should have did");

    assert_eq!(jwt.claims.iss, ISSUER_ID);
    assert_eq!(jwt.claims.sub, bob_did.to_string());

    let OneMany::One(subject) = jwt.claims.vc.credential_subject else {
        panic!("should be a single credential subject");
    };
    assert_eq!(subject.id, Some(bob_did.to_string()));
    assert_eq!(subject.claims.get("family_name"), Some(&json!("Person")));
    assert_eq!(subject.claims.get("email"), None);
}

// Should handle an acceptance notication from the wallet.
#[tokio::test]
async fn notify_accepted() {
    let provider = Issuer::new();

    BlockStore::put(&provider, "owner", "ISSUER", ISSUER_ID, data::ISSUER).await.unwrap();
    BlockStore::put(&provider, "owner", "SERVER", ISSUER_ID, data::SERVER).await.unwrap();
    BlockStore::put(&provider, "owner", "SUBJECT", BOB_ID, data::NORMAL_USER).await.unwrap();

    // --------------------------------------------------
    // Alice creates a credential offer for Bob
    // --------------------------------------------------
    let request = CreateOfferRequest::builder()
        .subject_id(BOB_ID)
        .with_credential("EmployeeID_W3C_VC")
        .build();
    let response =
        endpoint::handle(ISSUER_ID, request, &provider).await.expect("should create offer");

    // --------------------------------------------------
    // Bob receives the offer and requests a token
    // --------------------------------------------------
    let offer = response.offer_type.as_object().expect("should have offer").clone();
    let grants = offer.grants.expect("should have grant");
    let grant = grants.pre_authorized_code.expect("should have pre-authorized code grant");

    let request = TokenRequest::builder()
        .grant_type(TokenGrantType::PreAuthorizedCode {
            pre_authorized_code: grant.pre_authorized_code,
            tx_code: response.tx_code.clone(),
        })
        .build();
    let token = endpoint::handle(ISSUER_ID, request, &provider).await.expect("should return token");

    // --------------------------------------------------
    // Bob receives the token and prepares a proof for a credential request
    // --------------------------------------------------
    let nonce =
        endpoint::handle(ISSUER_ID, NonceRequest, &provider).await.expect("should return nonce");

    let key_ref = BOB_KEYRING.verification_method().await.expect("should get key reference");

    // proof of possession of key material
    let bob_key = BOB.verification_method().await.expect("should have key");
    let jws = JwsBuilder::new()
        .typ(JwtType::ProofJwt)
        .payload(ProofClaims::new().credential_issuer(ISSUER_ID).nonce(&nonce.c_nonce))
<<<<<<< HEAD
        .key_ref(&bob_key)
        .add_signer(&*BOB)
=======
        .add_signer(&*BOB_KEYRING)
        .key_ref(&key_ref)
>>>>>>> b38298aa
        .build()
        .await
        .expect("builds JWS");
    let jwt = jws.encode().expect("encodes JWS");

    // --------------------------------------------------
    // Bob requests a credential
    // --------------------------------------------------
    let details = &token.authorization_details.as_ref().expect("should have authorization details");
    let request = CredentialRequest::builder()
        .credential_identifier(&details[0].credential_identifiers[0])
        .with_proof(jwt)
        .build();

    let request = endpoint::Request {
        body: request,
        headers: CredentialHeaders {
            authorization: token.access_token.clone(),
        },
    };

    let response =
        endpoint::handle(ISSUER_ID, request, &provider).await.expect("should return credential");

    // --------------------------------------------------
    // Bob send a notication advising the credential was accepted
    // --------------------------------------------------
    let CredentialResponse::Credentials { notification_id, .. } = &*response else {
        panic!("should have notification id");
    };

    let request = NotificationRequest::builder()
        .notification_id(notification_id.as_ref().unwrap())
        .event(NotificationEvent::CredentialAccepted)
        .event_description("Credential accepted")
        .build();

    let request = endpoint::Request {
        body: request,
        headers: NotificationHeaders {
            authorization: token.access_token.clone(),
        },
    };

    endpoint::handle(ISSUER_ID, request, &provider).await.expect("response is ok");
}<|MERGE_RESOLUTION|>--- conflicted
+++ resolved
@@ -4,10 +4,7 @@
 use std::sync::LazyLock;
 
 use credibil_did::SignerExt;
-<<<<<<< HEAD
 use credibil_infosec::jose::jws::Key;
-=======
->>>>>>> b38298aa
 use credibil_infosec::jose::{JwsBuilder, Jwt, jws};
 use credibil_vc::core::did_jwk;
 use credibil_vc::oid4vci::types::{
@@ -71,13 +68,8 @@
     let jws = JwsBuilder::new()
         .typ(JwtType::ProofJwt)
         .payload(ProofClaims::new().credential_issuer(ISSUER_ID).nonce(&nonce.c_nonce))
-<<<<<<< HEAD
         .key_ref(&bob_key)
         .add_signer(&*BOB)
-=======
-        .add_signer(&*BOB_KEYRING)
-        .key_ref(&key_ref)
->>>>>>> b38298aa
         .build()
         .await
         .expect("builds JWS");
@@ -226,13 +218,8 @@
         let jws = JwsBuilder::new()
             .typ(JwtType::ProofJwt)
             .payload(ProofClaims::new().credential_issuer(ISSUER_ID).nonce(&nonce.c_nonce))
-<<<<<<< HEAD
             .key_ref(&bob_key)
             .add_signer(&*BOB)
-=======
-            .add_signer(&*BOB_KEYRING)
-            .key_ref(&key_ref)
->>>>>>> b38298aa
             .build()
             .await
             .expect("builds JWS");
@@ -339,13 +326,8 @@
     let jws = JwsBuilder::new()
         .typ(JwtType::ProofJwt)
         .payload(ProofClaims::new().credential_issuer(ISSUER_ID).nonce(&nonce.c_nonce))
-<<<<<<< HEAD
         .key_ref(&bob_key)
         .add_signer(&*BOB)
-=======
-        .add_signer(&*BOB_KEYRING)
-        .key_ref(&key_ref)
->>>>>>> b38298aa
         .build()
         .await
         .expect("builds JWS");
@@ -442,13 +424,8 @@
     let jws = JwsBuilder::new()
         .typ(JwtType::ProofJwt)
         .payload(ProofClaims::new().credential_issuer(ISSUER_ID).nonce(&nonce.c_nonce))
-<<<<<<< HEAD
         .key_ref(&bob_key)
         .add_signer(&*BOB)
-=======
-        .add_signer(&*BOB_KEYRING)
-        .key_ref(&key_ref)
->>>>>>> b38298aa
         .build()
         .await
         .expect("builds JWS");
@@ -549,13 +526,8 @@
     let jws = JwsBuilder::new()
         .typ(JwtType::ProofJwt)
         .payload(ProofClaims::new().credential_issuer(ISSUER_ID).nonce(&nonce.c_nonce))
-<<<<<<< HEAD
         .key_ref(&bob_key)
         .add_signer(&*BOB)
-=======
-        .add_signer(&*BOB_KEYRING)
-        .key_ref(&key_ref)
->>>>>>> b38298aa
         .build()
         .await
         .expect("builds JWS");
